import os
import platform
import webbrowser
import customtkinter as ctk
from typing import Callable, Tuple, List, Any
from types import ModuleType
import cv2
from PIL import Image, ImageOps
from pygrabber.dshow_graph import FilterGraph
import pyvirtualcam

# Import OS-specific modules only when necessary
if platform.system() == 'Darwin':  # macOS
    import objc
    from Foundation import NSObject
    import AVFoundation

import modules.globals
import modules.metadata
from modules.face_analyser import get_one_face
from modules.capturer import get_video_frame, get_video_frame_total
from modules.processors.frame.core import get_frame_processors_modules
from modules.utilities import is_image, is_video, resolve_relative_path

ROOT = None
<<<<<<< HEAD
ROOT_HEIGHT = 800
ROOT_WIDTH = 600
=======
ROOT_HEIGHT = 700
ROOT_WIDTH  = 600
>>>>>>> 137ac597

PREVIEW = None
PREVIEW_MAX_HEIGHT = 700
PREVIEW_MAX_WIDTH  = 1200
PREVIEW_DEFAULT_WIDTH  = 960
PREVIEW_DEFAULT_HEIGHT = 540

RECENT_DIRECTORY_SOURCE = None
RECENT_DIRECTORY_TARGET = None
RECENT_DIRECTORY_OUTPUT = None

preview_label = None
preview_slider = None
source_label = None
target_label = None
status_label = None

img_ft, vid_ft = modules.globals.file_types

camera = None

def check_camera_permissions():
    """Check and request camera access permission on macOS."""
    if platform.system() == 'Darwin':  # macOS-specific
        auth_status = AVFoundation.AVCaptureDevice.authorizationStatusForMediaType_(AVFoundation.AVMediaTypeVideo)

        if auth_status == AVFoundation.AVAuthorizationStatusNotDetermined:
            # Request access to the camera
            def completion_handler(granted):
                if granted:
                    print("Access granted to the camera.")
                else:
                    print("Access denied to the camera.")
            
            AVFoundation.AVCaptureDevice.requestAccessForMediaType_completionHandler_(AVFoundation.AVMediaTypeVideo, completion_handler)
        elif auth_status == AVFoundation.AVAuthorizationStatusAuthorized:
            print("Camera access already authorized.")
        elif auth_status == AVFoundation.AVAuthorizationStatusDenied:
            print("Camera access denied. Please enable it in System Preferences.")
        elif auth_status == AVFoundation.AVAuthorizationStatusRestricted:
            print("Camera access restricted. The app is not allowed to use the camera.")


def select_camera(camera_name: str):
    """Select the appropriate camera based on its name (cross-platform)."""
    if platform.system() == 'Darwin':  # macOS-specific
        devices = AVFoundation.AVCaptureDevice.devicesWithMediaType_(AVFoundation.AVMediaTypeVideo)
        for device in devices:
            if device.localizedName() == camera_name:
                return device
    elif platform.system() == 'Windows' or platform.system() == 'Linux':
        # On Windows/Linux, simply return the camera name as OpenCV can handle it by index
        return camera_name
    return None


def init(start: Callable[[], None], destroy: Callable[[], None]) -> ctk.CTk:
    global ROOT, PREVIEW

    if platform.system() == 'Darwin':  # macOS-specific
        check_camera_permissions()  # Check camera permissions before initializing the UI
    
    ROOT = create_root(start, destroy)
    PREVIEW = create_preview(ROOT)

    return ROOT


def create_root(start: Callable[[], None], destroy: Callable[[], None]) -> ctk.CTk:
    global source_label, target_label, status_label

    ctk.deactivate_automatic_dpi_awareness()
    ctk.set_appearance_mode('system')
    ctk.set_default_color_theme(resolve_relative_path('ui.json'))

    print("Creating root window...")
    
    root = ctk.CTk()
    root.minsize(ROOT_WIDTH, ROOT_HEIGHT)
    root.title(f'{modules.metadata.name} {modules.metadata.version} {modules.metadata.edition}')
    root.protocol('WM_DELETE_WINDOW', lambda: destroy())

    source_label = ctk.CTkLabel(root, text=None)
    source_label.place(relx=0.1, rely=0.0875, relwidth=0.3, relheight=0.25)

    target_label = ctk.CTkLabel(root, text=None)
    target_label.place(relx=0.6, rely=0.0875, relwidth=0.3, relheight=0.25)

    source_button = ctk.CTkButton(root, text='Select a face', cursor='hand2', command=select_source_path)
    source_button.place(relx=0.1, rely=0.35, relwidth=0.3, relheight=0.1)

    target_button = ctk.CTkButton(root, text='Select a target', cursor='hand2', command=select_target_path)
    target_button.place(relx=0.6, rely=0.35, relwidth=0.3, relheight=0.1)

    keep_fps_value = ctk.BooleanVar(value=modules.globals.keep_fps)
    keep_fps_checkbox = ctk.CTkSwitch(root, text='Keep fps', variable=keep_fps_value, cursor='hand2', command=lambda: setattr(modules.globals, 'keep_fps', not modules.globals.keep_fps))
    keep_fps_checkbox.place(relx=0.1, rely=0.525)

    keep_frames_value = ctk.BooleanVar(value=modules.globals.keep_frames)
    keep_frames_switch = ctk.CTkSwitch(root, text='Keep frames', variable=keep_frames_value, cursor='hand2', command=lambda: setattr(modules.globals, 'keep_frames', keep_frames_value.get()))
    keep_frames_switch.place(relx=0.1, rely=0.56875)

    enhancer_value = ctk.BooleanVar(value=modules.globals.fp_ui['face_enhancer'])
    enhancer_switch = ctk.CTkSwitch(root, text='Face Enhancer', variable=enhancer_value, cursor='hand2', command=lambda: update_tumbler('face_enhancer', enhancer_value.get()))
    enhancer_switch.place(relx=0.1, rely=0.6125)

    keep_audio_value = ctk.BooleanVar(value=modules.globals.keep_audio)
    keep_audio_switch = ctk.CTkSwitch(root, text='Keep audio', variable=keep_audio_value, cursor='hand2', command=lambda: setattr(modules.globals, 'keep_audio', keep_audio_value.get()))
    keep_audio_switch.place(relx=0.6, rely=0.525)

    many_faces_value = ctk.BooleanVar(value=modules.globals.many_faces)
    many_faces_switch = ctk.CTkSwitch(root, text='Many faces', variable=many_faces_value, cursor='hand2', command=lambda: setattr(modules.globals, 'many_faces', many_faces_value.get()))
    many_faces_switch.place(relx=0.6, rely=0.56875)

    nsfw_value = ctk.BooleanVar(value=modules.globals.nsfw)
    nsfw_switch = ctk.CTkSwitch(root, text='NSFW', variable=nsfw_value, cursor='hand2', command=lambda: setattr(modules.globals, 'nsfw', nsfw_value.get()))
    nsfw_switch.place(relx=0.6, rely=0.6125)

    start_button = ctk.CTkButton(root, text='Start', cursor='hand2', command=lambda: select_output_path(start))
    start_button.place(relx=0.15, rely=0.7, relwidth=0.2, relheight=0.05)

    stop_button = ctk.CTkButton(root, text='Destroy', cursor='hand2', command=destroy)
    stop_button.place(relx=0.4, rely=0.7, relwidth=0.2, relheight=0.05)

    preview_button = ctk.CTkButton(root, text='Preview', cursor='hand2', command=toggle_preview)
    preview_button.place(relx=0.65, rely=0.7, relwidth=0.2, relheight=0.05)

    camera_label = ctk.CTkLabel(root, text="Select Camera:")
    camera_label.place(relx=0.4, rely=0.7525, relwidth=0.2, relheight=0.05)

    available_cameras = get_available_cameras()
    available_camera_strings = [str(cam) for cam in available_cameras]

    camera_variable = ctk.StringVar(value=available_camera_strings[0] if available_camera_strings else "No cameras found")
    camera_optionmenu = ctk.CTkOptionMenu(root, variable=camera_variable, values=available_camera_strings)
    camera_optionmenu.place(relx=0.65, rely=0.7525, relwidth=0.2, relheight=0.05)

    virtual_cam_out_value = ctk.BooleanVar(value=False)
    virtual_cam_out_switch = ctk.CTkSwitch(root, text='Virtual Cam Output (OBS)', variable=virtual_cam_out_value, cursor='hand2')
    virtual_cam_out_switch.place(relx=0.4, rely=0.805)

    live_button = ctk.CTkButton(root, text='Live', cursor='hand2', command=lambda: webcam_preview(camera_variable.get(), virtual_cam_out_value.get()))
    live_button.place(relx=0.15, rely=0.7525, relwidth=0.2, relheight=0.05)

    status_label = ctk.CTkLabel(root, text=None, justify='center')
    status_label.place(relx=0.1, relwidth=0.8, rely=0.875)

    donate_label = ctk.CTkLabel(root, text='Deep Live Cam', justify='center', cursor='hand2')
    donate_label.place(relx=0.1, rely=0.95, relwidth=0.8)
    donate_label.configure(text_color=ctk.ThemeManager.theme.get('URL').get('text_color'))
    donate_label.bind('<Button-1>', lambda event: webbrowser.open('https://paypal.me/hacksider'))

    return root


def create_preview(parent: ctk.CTk) -> ctk.CTkToplevel:
    global preview_label, preview_slider

    preview = ctk.CTkToplevel(parent)
    preview.withdraw()
    preview.title('Preview')
    preview.protocol('WM_DELETE_WINDOW', toggle_preview)
    preview.resizable(width=True, height=True)

    preview_label = ctk.CTkLabel(preview, text=None)
    preview_label.pack(fill='both', expand=True)

    preview_slider = ctk.CTkSlider(preview, from_=0, to=0, command=update_preview)

    return preview


def update_status(text: str) -> None:
    status_label.configure(text=text)
    ROOT.update()


def update_tumbler(var: str, value: bool) -> None:
    modules.globals.fp_ui[var] = value


def select_source_path() -> None:
    global RECENT_DIRECTORY_SOURCE

    PREVIEW.withdraw()
    source_path = ctk.filedialog.askopenfilename(title='Select a source image', initialdir=RECENT_DIRECTORY_SOURCE, filetypes=[img_ft])
    if is_image(source_path):
        modules.globals.source_path = source_path
        RECENT_DIRECTORY_SOURCE = os.path.dirname(modules.globals.source_path)
        image = render_image_preview(modules.globals.source_path, (200, 200))
        source_label.configure(image=image)
    else:
        modules.globals.source_path = None
        source_label.configure(image=None)


def select_target_path() -> None:
    global RECENT_DIRECTORY_TARGET

    PREVIEW.withdraw()
    target_path = ctk.filedialog.askopenfilename(title='Select a target image or video', initialdir=RECENT_DIRECTORY_TARGET, filetypes=[img_ft, vid_ft])
    if is_image(target_path):
        modules.globals.target_path = target_path
        RECENT_DIRECTORY_TARGET = os.path.dirname(modules.globals.target_path)
        image = render_image_preview(modules.globals.target_path, (200, 200))
        target_label.configure(image=image)
    elif is_video(target_path):
        modules.globals.target_path = target_path
        RECENT_DIRECTORY_TARGET = os.path.dirname(modules.globals.target_path)
        video_frame = render_video_preview(target_path, (200, 200))
        target_label.configure(image=video_frame)
    else:
        modules.globals.target_path = None
        target_label.configure(image=None)


def select_output_path(start: Callable[[], None]) -> None:
    global RECENT_DIRECTORY_OUTPUT

    if is_image(modules.globals.target_path):
        output_path = ctk.filedialog.asksaveasfilename(title='Save image output file', filetypes=[img_ft], defaultextension='.png', initialfile='output.png', initialdir=RECENT_DIRECTORY_OUTPUT)
    elif is_video(modules.globals.target_path):
        output_path = ctk.filedialog.asksaveasfilename(title='Save video output file', filetypes=[vid_ft], defaultextension='.mp4', initialfile='output.mp4', initialdir=RECENT_DIRECTORY_OUTPUT)
    else:
        output_path = None
    if output_path:
        modules.globals.output_path = output_path
        RECENT_DIRECTORY_OUTPUT = os.path.dirname(modules.globals.output_path)
        start()


def render_image_preview(image_path: str, size: Tuple[int, int]) -> ctk.CTkImage:
    image = Image.open(image_path)
    if size:
        image = ImageOps.fit(image, size, Image.LANCZOS)
    return ctk.CTkImage(image, size=image.size)


def render_video_preview(video_path: str, size: Tuple[int, int], frame_number: int = 0) -> ctk.CTkImage:
    capture = cv2.VideoCapture(video_path)
    if frame_number:
        capture.set(cv2.CAP_PROP_POS_FRAMES, frame_number)
    has_frame, frame = capture.read()
    capture.release()
    if has_frame:
        image = Image.fromarray(cv2.cvtColor(frame, cv2.COLOR_BGR2RGB))
        if size:
            image = ImageOps.fit(image, size, Image.LANCZOS)
        return ctk.CTkImage(image, size=image.size)
    return None


def toggle_preview() -> None:
    if PREVIEW.state() == 'normal':
        PREVIEW.withdraw()
    elif modules.globals.source_path and modules.globals.target_path:
        init_preview()
        update_preview()
        PREVIEW.deiconify()
    global camera
    if PREVIEW.state() == 'withdrawn':
        if camera and camera.isOpened():
            camera.release()
            camera = None


def init_preview() -> None:
    if is_image(modules.globals.target_path):
        preview_slider.pack_forget()
    elif is_video(modules.globals.target_path):
        video_frame_total = get_video_frame_total(modules.globals.target_path)
        preview_slider.configure(to=video_frame_total)
        preview_slider.pack(fill='x')
        preview_slider.set(0)


def update_preview(frame_number: int = 0) -> None:
    if modules.globals.source_path and modules.globals.target_path:
        temp_frame = get_video_frame(modules.globals.target_path, frame_number)
        if not modules.globals.nsfw:
            from modules.predicter import predict_frame
            if predict_frame(temp_frame):
                quit()
        for frame_processor in get_frame_processors_modules(modules.globals.frame_processors):
            temp_frame = frame_processor.process_frame(
                get_one_face(cv2.imread(modules.globals.source_path)),
                temp_frame
            )
        image = Image.fromarray(cv2.cvtColor(temp_frame, cv2.COLOR_BGR2RGB))
        image = ImageOps.contain(image, (PREVIEW_MAX_WIDTH, PREVIEW_MAX_HEIGHT), Image.LANCZOS)
        image = ctk.CTkImage(image, size=image.size)
        preview_label.configure(image=image)

def webcam_preview_loop(cap: cv2.VideoCapture, source_image: Any, frame_processors: List[ModuleType], virtual_cam: pyvirtualcam.Camera = None) -> bool:
    global preview_label, PREVIEW

    ret, frame = cap.read()
    if not ret:
        update_status(f"Error: Frame not received from camera.")
        return False

    temp_frame = frame.copy()

    for frame_processor in frame_processors:
        temp_frame = frame_processor.process_frame(source_image, temp_frame)

    image = Image.fromarray(cv2.cvtColor(temp_frame, cv2.COLOR_BGR2RGB))
    image = ImageOps.contain(image, (PREVIEW_MAX_WIDTH, PREVIEW_MAX_HEIGHT), Image.LANCZOS)
    image = ctk.CTkImage(image, size=image.size)
    preview_label.configure(image=image)
    if virtual_cam:
        virtual_cam.send(temp_frame)
        virtual_cam.sleep_until_next_frame()
    ROOT.update()

    if PREVIEW.state() == 'withdrawn':
        return False
    
    return True

<<<<<<< HEAD
def webcam_preview(camera_name: str, virtual_cam_output: bool):
=======
def fit_image_to_size(image, width: int, height: int):
    if width is None and height is None:
      return image
    h, w, _ = image.shape
    ratio_h = 0.0
    ratio_w = 0.0
    if width > height:
        ratio_h = height / h
    else:
        ratio_w = width  / w
    ratio = max(ratio_w, ratio_h)
    new_size = (int(ratio * w), int(ratio * h))
    return cv2.resize(image, dsize=new_size)

def webcam_preview(camera_name: str):
>>>>>>> 137ac597
    if modules.globals.source_path is None:
        return

    global preview_label, PREVIEW

    WIDTH = 960
    HEIGHT = 540
    FPS = 60

    # Select the camera by its name
    selected_camera = select_camera(camera_name)
    if selected_camera is None:
        update_status(f"No suitable camera found.")
        return

    # Use OpenCV's camera index for cross-platform compatibility
    camera_index = get_camera_index_by_name(camera_name)

    global camera
    camera = cv2.VideoCapture(camera_index)

    if not camera.isOpened():
        update_status(f"Error: Could not open camera {camera_name}")
        return

<<<<<<< HEAD
    cap.set(cv2.CAP_PROP_FRAME_WIDTH, WIDTH)
    cap.set(cv2.CAP_PROP_FRAME_HEIGHT, HEIGHT)
    cap.set(cv2.CAP_PROP_FPS, FPS)

    PREVIEW_MAX_WIDTH = WIDTH
    PREVIEW_MAX_HEIGHT = HEIGHT
=======
    camera.set(cv2.CAP_PROP_FRAME_WIDTH, 960)
    camera.set(cv2.CAP_PROP_FRAME_HEIGHT, 540)
    camera.set(cv2.CAP_PROP_FPS, 60)
>>>>>>> 137ac597

    preview_label.configure(width=PREVIEW_DEFAULT_WIDTH, height=PREVIEW_DEFAULT_HEIGHT)
    PREVIEW.deiconify()

    frame_processors = get_frame_processors_modules(modules.globals.frame_processors)
    source_image = get_one_face(cv2.imread(modules.globals.source_path))

<<<<<<< HEAD
    preview_running = True
=======
    while camera:
        ret, frame = camera.read()
        if not ret:
            update_status(f"Error: Frame not received from camera.")
            break
>>>>>>> 137ac597

    if virtual_cam_output:
        with pyvirtualcam.Camera(width=WIDTH, height=HEIGHT, fps=FPS, fmt=pyvirtualcam.PixelFormat.BGR) as virtual_cam:
            while preview_running:
                preview_running = webcam_preview_loop(cap, source_image, frame_processors, virtual_cam)

<<<<<<< HEAD
    while preview_running:
        preview_running = webcam_preview_loop(cap, source_image, frame_processors)

        
=======
        if modules.globals.live_mirror:
            temp_frame = cv2.flip(temp_frame, 1) # horizontal flipping

        if modules.globals.live_resizable:
            temp_frame = fit_image_to_size(temp_frame, PREVIEW.winfo_width(), PREVIEW.winfo_height())

        for frame_processor in frame_processors:
            temp_frame = frame_processor.process_frame(source_image, temp_frame)

        image = Image.fromarray(cv2.cvtColor(temp_frame, cv2.COLOR_BGR2RGB))
        image = ImageOps.contain(image, (temp_frame.shape[1], temp_frame.shape[0]), Image.LANCZOS)
        image = ctk.CTkImage(image, size=image.size)
        preview_label.configure(image=image)
        ROOT.update()
>>>>>>> 137ac597

    if camera: camera.release()
    PREVIEW.withdraw()


def get_camera_index_by_name(camera_name: str) -> int:
    """Map camera name to index for OpenCV."""
    if platform.system() == 'Darwin':  # macOS-specific
        if "FaceTime" in camera_name:
            return 0  # Assuming FaceTime is at index 0
        elif "iPhone" in camera_name:
            return 1  # Assuming iPhone camera is at index 1
    elif platform.system() == 'Windows' or platform.system() == 'Linux':
        # Map camera name to index dynamically (OpenCV on these platforms usually starts with 0)
        return get_available_cameras().index(camera_name)
    return -1


def get_available_cameras():
    """Get available camera names (cross-platform)."""
    available_cameras = []
    if platform.system() == 'Darwin':  # macOS-specific
        devices = AVFoundation.AVCaptureDevice.devicesWithMediaType_(AVFoundation.AVMediaTypeVideo)
        
        for device in devices:
            if device.deviceType() == AVFoundation.AVCaptureDeviceTypeBuiltInWideAngleCamera:
                print(f"Found Built-In Camera: {device.localizedName()}")
                available_cameras.append(device.localizedName())
            elif device.deviceType() == "AVCaptureDeviceTypeExternal":
                print(f"Found External Camera: {device.localizedName()}")
                available_cameras.append(device.localizedName())
            elif device.deviceType() == "AVCaptureDeviceTypeContinuityCamera":
                print(f"Skipping Continuity Camera: {device.localizedName()}")
    elif platform.system() == 'Windows' or platform.system() == 'Linux':
        # Use OpenCV to detect camera indexes
        devices = FilterGraph().get_input_devices()

        available_cameras = devices
    return available_cameras<|MERGE_RESOLUTION|>--- conflicted
+++ resolved
@@ -23,13 +23,8 @@
 from modules.utilities import is_image, is_video, resolve_relative_path
 
 ROOT = None
-<<<<<<< HEAD
 ROOT_HEIGHT = 800
 ROOT_WIDTH = 600
-=======
-ROOT_HEIGHT = 700
-ROOT_WIDTH  = 600
->>>>>>> 137ac597
 
 PREVIEW = None
 PREVIEW_MAX_HEIGHT = 700
@@ -333,11 +328,17 @@
 
     temp_frame = frame.copy()
 
+    if modules.globals.live_mirror:
+        temp_frame = cv2.flip(temp_frame, 1) # horizontal flipping
+
+    if modules.globals.live_resizable:
+        temp_frame = fit_image_to_size(temp_frame, PREVIEW.winfo_width(), PREVIEW.winfo_height())
+
     for frame_processor in frame_processors:
         temp_frame = frame_processor.process_frame(source_image, temp_frame)
 
     image = Image.fromarray(cv2.cvtColor(temp_frame, cv2.COLOR_BGR2RGB))
-    image = ImageOps.contain(image, (PREVIEW_MAX_WIDTH, PREVIEW_MAX_HEIGHT), Image.LANCZOS)
+    image = ImageOps.contain(image, (temp_frame.shape[1], temp_frame.shape[0]), Image.LANCZOS)
     image = ctk.CTkImage(image, size=image.size)
     preview_label.configure(image=image)
     if virtual_cam:
@@ -350,9 +351,6 @@
     
     return True
 
-<<<<<<< HEAD
-def webcam_preview(camera_name: str, virtual_cam_output: bool):
-=======
 def fit_image_to_size(image, width: int, height: int):
     if width is None and height is None:
       return image
@@ -367,8 +365,7 @@
     new_size = (int(ratio * w), int(ratio * h))
     return cv2.resize(image, dsize=new_size)
 
-def webcam_preview(camera_name: str):
->>>>>>> 137ac597
+def webcam_preview(camera_name: str, virtual_cam_output: bool):
     if modules.globals.source_path is None:
         return
 
@@ -394,18 +391,12 @@
         update_status(f"Error: Could not open camera {camera_name}")
         return
 
-<<<<<<< HEAD
-    cap.set(cv2.CAP_PROP_FRAME_WIDTH, WIDTH)
-    cap.set(cv2.CAP_PROP_FRAME_HEIGHT, HEIGHT)
-    cap.set(cv2.CAP_PROP_FPS, FPS)
+    camera.set(cv2.CAP_PROP_FRAME_WIDTH, WIDTH)
+    camera.set(cv2.CAP_PROP_FRAME_HEIGHT, HEIGHT)
+    camera.set(cv2.CAP_PROP_FPS, FPS)
 
     PREVIEW_MAX_WIDTH = WIDTH
     PREVIEW_MAX_HEIGHT = HEIGHT
-=======
-    camera.set(cv2.CAP_PROP_FRAME_WIDTH, 960)
-    camera.set(cv2.CAP_PROP_FRAME_HEIGHT, 540)
-    camera.set(cv2.CAP_PROP_FPS, 60)
->>>>>>> 137ac597
 
     preview_label.configure(width=PREVIEW_DEFAULT_WIDTH, height=PREVIEW_DEFAULT_HEIGHT)
     PREVIEW.deiconify()
@@ -413,42 +404,17 @@
     frame_processors = get_frame_processors_modules(modules.globals.frame_processors)
     source_image = get_one_face(cv2.imread(modules.globals.source_path))
 
-<<<<<<< HEAD
     preview_running = True
-=======
-    while camera:
-        ret, frame = camera.read()
-        if not ret:
-            update_status(f"Error: Frame not received from camera.")
-            break
->>>>>>> 137ac597
 
     if virtual_cam_output:
         with pyvirtualcam.Camera(width=WIDTH, height=HEIGHT, fps=FPS, fmt=pyvirtualcam.PixelFormat.BGR) as virtual_cam:
             while preview_running:
                 preview_running = webcam_preview_loop(cap, source_image, frame_processors, virtual_cam)
 
-<<<<<<< HEAD
     while preview_running:
         preview_running = webcam_preview_loop(cap, source_image, frame_processors)
 
         
-=======
-        if modules.globals.live_mirror:
-            temp_frame = cv2.flip(temp_frame, 1) # horizontal flipping
-
-        if modules.globals.live_resizable:
-            temp_frame = fit_image_to_size(temp_frame, PREVIEW.winfo_width(), PREVIEW.winfo_height())
-
-        for frame_processor in frame_processors:
-            temp_frame = frame_processor.process_frame(source_image, temp_frame)
-
-        image = Image.fromarray(cv2.cvtColor(temp_frame, cv2.COLOR_BGR2RGB))
-        image = ImageOps.contain(image, (temp_frame.shape[1], temp_frame.shape[0]), Image.LANCZOS)
-        image = ctk.CTkImage(image, size=image.size)
-        preview_label.configure(image=image)
-        ROOT.update()
->>>>>>> 137ac597
 
     if camera: camera.release()
     PREVIEW.withdraw()
@@ -483,8 +449,19 @@
             elif device.deviceType() == "AVCaptureDeviceTypeContinuityCamera":
                 print(f"Skipping Continuity Camera: {device.localizedName()}")
     elif platform.system() == 'Windows' or platform.system() == 'Linux':
-        # Use OpenCV to detect camera indexes
-        devices = FilterGraph().get_input_devices()
+        try:  
+            devices = FilterGraph().get_input_devices()  
+        except Exception as e:  
+            # Use OpenCV to detect camera indexes
+            index = 0
+            devices = [] 
+            while True:
+                cap = cv2.VideoCapture(index)
+                if not cap.isOpened():
+                    break
+                devices.append(f"Camera {index}")
+                cap.release()
+                index += 1
 
         available_cameras = devices
     return available_cameras